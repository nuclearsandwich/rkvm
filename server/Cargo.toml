--- conflicted
+++ resolved
@@ -1,11 +1,6 @@
 [package]
-<<<<<<< HEAD
-name = "server"
-description = "A tool for sharing keyboard and mouse across multiple Linux and Windows machines, the server"
+name = "rkvm-server"
 license = "MIT"
-=======
-name = "rkvm-server"
->>>>>>> 12ceb3d0
 version = "0.2.0"
 authors = ["Jan Trefil <8711792+htrefil@users.noreply.github.com>"]
 edition = "2018"
@@ -25,7 +20,7 @@
 anyhow = "1.0.33"
 
 [package.metadata.rpm]
-package = "server"
+package = "rkvm-server"
 
 [package.metadata.rpm.cargo]
 buildflags = ["--release"]
